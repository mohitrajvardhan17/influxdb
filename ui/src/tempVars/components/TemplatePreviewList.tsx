--- conflicted
+++ resolved
@@ -54,11 +54,7 @@
   private defaultIndicator(item: string): JSX.Element {
     const {defaultValue} = this.props
     if (item === defaultValue) {
-<<<<<<< HEAD
-      return <div>{' ******'}</div>
-=======
       return <div>{' default'}</div>
->>>>>>> 5fdbb900
     }
   }
 
