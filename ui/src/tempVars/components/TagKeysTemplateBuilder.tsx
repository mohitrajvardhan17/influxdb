import React, {PureComponent} from 'react'

import KeysTemplateBuilder from 'src/tempVars/components/KeysTemplateBuilder'
import {proxy} from 'src/utils/queryUrlGenerator'
import parseShowTagKeys from 'src/shared/parsing/showTagKeys'

import {TemplateBuilderProps, TemplateValueType} from 'src/types'

export const fetchTagKeys = async (
  source,
  db,
  measurement
): Promise<string[]> => {
  const {data} = await proxy({
    source: source.links.proxy,
    db,
    query: `SHOW TAG KEYS ON "${db}" FROM "${measurement}"`,
  })

  const {tagKeys} = parseShowTagKeys(data)

  return tagKeys
}

class TagKeysTemplateBuilder extends PureComponent<TemplateBuilderProps> {
  public render() {
<<<<<<< HEAD
    const {template, source, onUpdateTemplate, onChooseValue} = this.props
=======
    const {
      template,
      source,
      onUpdateTemplate,
      onUpdateDefaultTemplateValue,
    } = this.props
>>>>>>> a2aa8859

    return (
      <KeysTemplateBuilder
        queryPrefix={'SHOW TAG KEYS ON'}
        templateValueType={TemplateValueType.TagKey}
        fetchKeys={fetchTagKeys}
        template={template}
        source={source}
        onUpdateTemplate={onUpdateTemplate}
<<<<<<< HEAD
        onChooseValue={onChooseValue}
=======
        onUpdateDefaultTemplateValue={onUpdateDefaultTemplateValue}
>>>>>>> a2aa8859
      />
    )
  }
}

export default TagKeysTemplateBuilder<|MERGE_RESOLUTION|>--- conflicted
+++ resolved
@@ -24,16 +24,12 @@
 
 class TagKeysTemplateBuilder extends PureComponent<TemplateBuilderProps> {
   public render() {
-<<<<<<< HEAD
-    const {template, source, onUpdateTemplate, onChooseValue} = this.props
-=======
     const {
       template,
       source,
       onUpdateTemplate,
       onUpdateDefaultTemplateValue,
     } = this.props
->>>>>>> a2aa8859
 
     return (
       <KeysTemplateBuilder
@@ -43,11 +39,7 @@
         template={template}
         source={source}
         onUpdateTemplate={onUpdateTemplate}
-<<<<<<< HEAD
-        onChooseValue={onChooseValue}
-=======
         onUpdateDefaultTemplateValue={onUpdateDefaultTemplateValue}
->>>>>>> a2aa8859
       />
     )
   }
